--- conflicted
+++ resolved
@@ -6,11 +6,7 @@
 packages = [
     'scripts',
     'impisc',
-<<<<<<< HEAD
     'impisc.et_daqbox',
-    'impisc.network',
-=======
->>>>>>> 7ee89064
     'impisc.i2c',
     'impisc.i2c.devices',
 ]
@@ -22,7 +18,6 @@
     "smbus2"
 ]
 
-<<<<<<< HEAD
 [project.optional-dependencies]
 dev = [
     "ruff",
@@ -30,7 +25,4 @@
 ]
 
 [project.scripts]
-=======
-[project.scripts]
-set-bias = "scripts:set_bias.main"
->>>>>>> 7ee89064
+set-bias = "scripts:set_bias.main"